--- conflicted
+++ resolved
@@ -8,12 +8,6 @@
 	bezier
 	bitset
 	bson
-<<<<<<< HEAD
-	commander
-	controllib
-=======
-	conv
->>>>>>> 96d0755a
 	dataman
 	file2
 	float
