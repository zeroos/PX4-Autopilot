--- conflicted
+++ resolved
@@ -798,34 +798,6 @@
 
 	memset(&buf, 0, sizeof(buf));
 
-<<<<<<< HEAD
-=======
-	struct {
-		int cmd_sub;
-		int status_sub;
-		int sensor_sub;
-		int att_sub;
-		int att_sp_sub;
-		int rates_sp_sub;
-		int act_outputs_sub;
-		int act_controls_sub;
-		int local_pos_sub;
-		int local_pos_sp_sub;
-		int global_pos_sub;
-		int triplet_sub;
-		int gps_pos_sub;
-		int vicon_pos_sub;
-		int flow_sub;
-		int rc_sub;
-		int airspeed_sub;
-		int esc_sub;
-		int global_vel_sp_sub;
-		int battery_sub;
-		int telemetry_sub;
-		int range_finder_sub;
-	} subs;
-
->>>>>>> b7662537
 	/* log message buffer: header + body */
 #pragma pack(push, 1)
 	struct {
@@ -882,6 +854,7 @@
 		int global_vel_sp_sub;
 		int battery_sub;
 		int telemetry_sub;
+		int range_finder_sub;
 	} subs;
 
 	subs.cmd_sub = orb_subscribe(ORB_ID(vehicle_command));
@@ -905,33 +878,7 @@
 	subs.global_vel_sp_sub = orb_subscribe(ORB_ID(vehicle_global_velocity_setpoint));
 	subs.battery_sub = orb_subscribe(ORB_ID(battery_status));
 	subs.telemetry_sub = orb_subscribe(ORB_ID(telemetry_status));
-<<<<<<< HEAD
-=======
-	fds[fdsc_count].fd = subs.telemetry_sub;
-	fds[fdsc_count].events = POLLIN;
-	fdsc_count++;
-
-	/* --- RANGE FINDER --- */
 	subs.range_finder_sub = orb_subscribe(ORB_ID(sensor_range_finder));
-	fds[fdsc_count].fd = subs.range_finder_sub;
-	fds[fdsc_count].events = POLLIN;
-	fdsc_count++;
-
-	/* WARNING: If you get the error message below,
-	 * then the number of registered messages (fdsc)
-	 * differs from the number of messages in the above list.
-	 */
-	if (fdsc_count > fdsc) {
-		warn("WARNING: Not enough space for poll fds allocated. Check %s:%d", __FILE__, __LINE__);
-		fdsc_count = fdsc;
-	}
-
-	/*
-	 * set up poll to block for new data,
-	 * wait for a maximum of 1000 ms
-	 */
-	const int poll_timeout = 1000;
->>>>>>> b7662537
 
 	thread_running = true;
 
@@ -1253,7 +1200,6 @@
 			}
 		}
 
-<<<<<<< HEAD
 		/* --- GLOBAL VELOCITY SETPOINT --- */
 		if (copy_if_updated(ORB_ID(vehicle_global_velocity_setpoint), subs.global_vel_sp_sub, &buf.global_vel_sp)) {
 			log_msg.msg_type = LOG_GVSP_MSG;
@@ -1262,23 +1208,6 @@
 			log_msg.body.log_GVSP.vz = buf.global_vel_sp.vz;
 			LOGBUFFER_WRITE_AND_COUNT(GVSP);
 		}
-=======
-			/* --- BOTTOM DISTANCE --- */
-			if (fds[ifds++].revents & POLLIN) {
-				orb_copy(ORB_ID(sensor_range_finder), subs.range_finder_sub, &buf.range_finder);
-				log_msg.msg_type = LOG_DIST_MSG;
-				log_msg.body.log_DIST.bottom = buf.range_finder.distance;
-				log_msg.body.log_DIST.bottom_rate = 0.0f;
-				log_msg.body.log_DIST.flags = (buf.range_finder.valid ? 1 : 0);
-				LOGBUFFER_WRITE_AND_COUNT(DIST);
-			}
-
-			/* signal the other thread new data, but not yet unlock */
-			if (logbuffer_count(&lb) > MIN_BYTES_TO_WRITE) {
-				/* only request write if several packets can be written at once */
-				pthread_cond_signal(&logbuffer_cond);
-			}
->>>>>>> b7662537
 
 		/* --- BATTERY --- */
 		if (copy_if_updated(ORB_ID(battery_status), subs.battery_sub, &buf.battery)) {
@@ -1303,6 +1232,15 @@
 			LOGBUFFER_WRITE_AND_COUNT(TELE);
 		}
 
+		/* --- BOTTOM DISTANCE --- */
+		if (copy_if_updated(ORB_ID(sensor_range_finder), subs.range_finder_sub, &buf.range_finder)) {
+			log_msg.msg_type = LOG_DIST_MSG;
+			log_msg.body.log_DIST.bottom = buf.range_finder.distance;
+			log_msg.body.log_DIST.bottom_rate = 0.0f;
+			log_msg.body.log_DIST.flags = (buf.range_finder.valid ? 1 : 0);
+			LOGBUFFER_WRITE_AND_COUNT(DIST);
+		}
+
 		/* signal the other thread new data, but not yet unlock */
 		if (logbuffer_count(&lb) > MIN_BYTES_TO_WRITE) {
 			/* only request write if several packets can be written at once */
